--- conflicted
+++ resolved
@@ -131,13 +131,10 @@
     gcloud-aio-storage
     google-api-core>=1.25.1,<2.0.0
     kubernetes_asyncio
-<<<<<<< HEAD
+    paramiko
+    impyla
     openlineage-airflow==0.6.2
     Flask==1.1.4
-=======
-    paramiko
-    impyla
->>>>>>> 5ceb10df
 
 [options.packages.find]
 include =
